--- conflicted
+++ resolved
@@ -17,13 +17,8 @@
         self.refname = refname
         self.seq = SeqIO.read(get_custom_reference_filename(self.refname, format = 'gb'), format='genbank')
         # translate genbank encoded sequence features into a dictionary
-<<<<<<< HEAD
-        self.annotation = {x.qualifiers['note'][-1]: x for x in self.seq.features}
-        self.aln = np.array(AlignIO.read(get_subtype_alignment_filename(subtype='B'), 'fasta'))
-=======
         self.annotation = {x.qualifiers['note'][-1]:x for x in self.seq.features}
         self.aln = np.array(AlignIO.read(get_subtype_reference_alignment_filename(subtype='B'), 'fasta'))
->>>>>>> 71f07565
         self.calc_nucleotide_frequencies()
         self._consensus_indices = np.argmax(self.af, axis=0)
         self._consensus = alpha[self._consensus_indices]
